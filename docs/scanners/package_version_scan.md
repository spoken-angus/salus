# Package Version Scan

This scanner checks whether repository's package version is - 
 - Within a range of configured versions.
 - Matches any blocked configured versions.
 
The user may provide custom min_version, max_version, blocks for different packages using custom configurations.

Following is an example of how the user can provide version configuration in `salus.yaml` file.

```sh
scanner_configs:
  NPMPackageScanner:
    package_versions
      xregexp:
        min_version: '3.1.0'
        max_version: '3.10.3'
        blocks: '3.2.0, 3.3.0'
      faker:
        min_version: '0.1.0'
        max_version: '1.10.3'
        blocks: '0.2.0'
<<<<<<< HEAD
 GoPackageScanner:
    package_versions
      gopkg.in/yaml.v2:
        min_version: '2.0.0'
        blocks: '2.1.0'
      github.com/gin-gonic/gin:
        min_version: '1.1.0'
        max_version: '2.0.0'
        blocks: '1.5.0, 1.6.0'
=======
  RubyPackageScanner:
    package_versions
      actioncable:
        max_version: '8.0.0'
        blocks: '7.0.2.2'
>>>>>>> 6f0b058a
```

For now, we only support following version scanners:

```
  NPMPackageScanner
<<<<<<< HEAD
  GoPackageScanner
=======
  RubyPackageScanner
>>>>>>> 6f0b058a
```<|MERGE_RESOLUTION|>--- conflicted
+++ resolved
@@ -20,7 +20,6 @@
         min_version: '0.1.0'
         max_version: '1.10.3'
         blocks: '0.2.0'
-<<<<<<< HEAD
  GoPackageScanner:
     package_versions
       gopkg.in/yaml.v2:
@@ -30,22 +29,17 @@
         min_version: '1.1.0'
         max_version: '2.0.0'
         blocks: '1.5.0, 1.6.0'
-=======
   RubyPackageScanner:
     package_versions
       actioncable:
         max_version: '8.0.0'
         blocks: '7.0.2.2'
->>>>>>> 6f0b058a
 ```
 
 For now, we only support following version scanners:
 
 ```
   NPMPackageScanner
-<<<<<<< HEAD
   GoPackageScanner
-=======
   RubyPackageScanner
->>>>>>> 6f0b058a
 ```
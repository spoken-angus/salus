require 'json'
require 'json-schema'
require_relative './base_sarif'
<<<<<<< HEAD
require_relative './gosec_sarif'
require_relative './bandit_sarif'
=======

Dir.entries(File.expand_path('./', __dir__)).sort.each do |filename|
  next unless /\_sarif.rb\z/.match?(filename) && !filename.eql?('base_sarif.rb')

  require_relative filename
end
>>>>>>> 5172bf56

module Sarif
  # Class for generating sarif reports
  class SarifReport
    class SarifInvalidFormatError < StandardError; end

    SARIF_VERSION = "2.1.0".freeze

    SARIF_SCHEMA = "https://docs.oasis-open.org/sarif/sarif/v#{SARIF_VERSION}/csprd01/schemas/"\
    "sarif-schema-#{SARIF_VERSION}".freeze

    def initialize(scan_reports)
      @scan_reports = scan_reports
    end

    # Builds Sarif Report. Raises an SarifInvalidFormatError if generated SARIF report is invalid
    #
    # @return [JSON]
    def to_sarif
      sarif_report = {
        "version" => SARIF_VERSION,
        "$schema" => SARIF_SCHEMA,
        "runs" => []
      }
      # for each scanner report, run the appropriate converter
      @scan_reports.each { |scan_report| sarif_report["runs"] << converter(scan_report[0]) }
      report = JSON.pretty_generate(sarif_report)
      path = File.expand_path('schema/sarif-schema.json', __dir__)
      schema = JSON.parse(File.read(path))

      if JSON::Validator.validate(schema, report)
        report
      else
        errors = JSON::Validator.fully_validate(schema, report)
        raise SarifInvalidFormatError, "Incorrect Sarif Output: #{errors}" end
    end

    # Converts a ScanReport to a sarif report for the given scanner
    #
    # @params sarif_report [Salus::ScanReport]
    # @return
    def converter(scan_report)
      adapter = "Sarif::#{scan_report.scanner_name}Sarif"
      begin
        converter = Object.const_get(adapter).new(scan_report)
      rescue NameError
        converter = BaseSarif.new(scan_report)
        converter.build_runs_object(false)
      end
      converter.build_runs_object(true)
    end
  end
end<|MERGE_RESOLUTION|>--- conflicted
+++ resolved
@@ -1,17 +1,12 @@
 require 'json'
 require 'json-schema'
 require_relative './base_sarif'
-<<<<<<< HEAD
-require_relative './gosec_sarif'
-require_relative './bandit_sarif'
-=======
 
 Dir.entries(File.expand_path('./', __dir__)).sort.each do |filename|
   next unless /\_sarif.rb\z/.match?(filename) && !filename.eql?('base_sarif.rb')
 
   require_relative filename
 end
->>>>>>> 5172bf56
 
 module Sarif
   # Class for generating sarif reports

require 'json'
require 'salus/scanners/node_audit'

# Yarn Audit scanner integration. Flags known malicious or vulnerable
# dependencies in javascript projects that are packaged with yarn.
# https://yarnpkg.com/en/docs/cli/audit

module Salus::Scanners
  class YarnAudit < NodeAudit
    # the command was previously 'yarn audit --json', which had memory allocation issues
    # see https://github.com/yarnpkg/yarn/issues/7404
    AUDIT_COMMAND = 'yarn audit --no-color'.freeze

    def should_run?
      @repository.yarn_lock_present?
    end

    def run
      command = "#{AUDIT_COMMAND} #{scan_deps}"
      shell_return = run_shell(command)

      excpts = fetch_exception_ids.map(&:to_i)
      report_info(:ignored_cves, excpts)
      return report_success if shell_return.success?

      stdout_lines = shell_return.stdout.split("\n")
      table_start_pos = stdout_lines.index { |l| l.start_with?("┌─") && l.end_with?("─┐") }
      table_end_pos = stdout_lines.rindex { |l| l.start_with?("└─") && l.end_with?("─┘") }

      # if no table in output
      if table_start_pos.nil? || table_end_pos.nil?
        report_error(shell_return.stderr, status: shell_return.status)
        report_stderr(shell_return.stderr)
        return report_failure
      end

      table_lines = stdout_lines[table_start_pos..table_end_pos]
      # lines contain 1 or more vuln tables

      vulns = parse_output(table_lines)
      vuln_ids = vulns.map { |v| v['ID'] }
      report_info(:vulnerabilities, vuln_ids.uniq)

      vulns.reject! { |v| excpts.include?(v['ID']) }
      # vulns were all whitelisted
      return report_success if vulns.empty?

<<<<<<< HEAD
      log(format_vulns(vulns))
      report_stdout(vulns.to_json)
      report_failure
=======
        Salus::YarnLock.new('yarn.lock').add_line_number(vulns)
        log(format_vulns(vulns))
        report_stdout(vulns.to_json)
        report_failure
      end
>>>>>>> d945012b
    end

    def version
      shell_return = run_shell('yarn audit --version')
      # stdout looks like "1.22.0\n"
      shell_return.stdout&.strip
    end

    def self.supported_languages
      ['javascript']
    end

    private

    def parse_output(lines)
      vulns = Set.new

      i = 0
      while i < lines.size
        if lines[i].start_with?("┌─") && lines[i].end_with?("─┐")
          vuln = {}
        elsif lines[i].start_with? "│ "
          line_split = lines[i].split("│")
          curr_key = line_split[1].strip
          val = line_split[2].strip

          if curr_key != "" && curr_key != 'Path'
            vuln[curr_key] = val
            prev_key = curr_key
          elsif curr_key == 'Path'
            prev_key = curr_key
          elsif prev_key != 'Path'
            vuln[prev_key] += ' ' + val
          end
        elsif lines[i].start_with?("└─") && lines[i].end_with?("─┘")
          vulns.add(vuln)
        end
        i += 1
      end

      vulns = vulns.to_a
      vulns.each { |vln| normalize_vuln(vln) }.sort { |a, b| a['ID'] <=> b['ID'] }
    end

    def scan_deps
      dep_types = @config.fetch('exclude_groups', [])

      return '' if dep_types.empty?

      if dep_types.include?('devDependencies') &&
          dep_types.include?('dependencies') &&
          dep_types.include?('optionalDependencies')
        report_error("No dependencies were scanned!")
        return ''
      elsif dep_types.include?('devDependencies') && dep_types.include?('dependencies')
        report_warn(:scanner_misconfiguration, "Scanning only optionalDependencies!")
      end

      command = ' --groups '
      command << 'dependencies ' unless dep_types.include?('dependencies')
      command << 'devDependencies ' unless dep_types.include?('devDependencies')
      command << 'optionalDependencies ' unless dep_types.include?('optionalDependencies')
    end

    # severity and vuln title in the yarn output looks like
    # | low           | Prototype Pollution                                          |
    # which are stored in the vuln hash as "low" ==> "Prototype Pollution"
    # need to update that to
    #     1) "severity" => "low"
    #     2) "title" => "Prototype Pollution"
    #
    # Also, add a separate id field
    def normalize_vuln(vuln)
      sev_levels = %w[info low moderate high critical]

      sev_levels.each do |sev|
        if vuln[sev]
          vuln['Severity'] = sev
          vuln['Title'] = vuln[sev]
          vuln.delete(sev)
          break
        end
      end

      # "More info" looks like https://www.npmjs.com/advisories/1179
      # need to extract the id at the end
      id = vuln["More info"].split("https://www.npmjs.com/advisories/")[1]
      vuln['ID'] = id.to_i
    end

    def format_vulns(vulns)
      str = ""
      vulns.each do |vul|
        vul.each do |k, v|
          str += "#{k}: #{v}\n"
        end
        str += "\n"
      end
      str
    end
  end
end<|MERGE_RESOLUTION|>--- conflicted
+++ resolved
@@ -45,17 +45,10 @@
       # vulns were all whitelisted
       return report_success if vulns.empty?
 
-<<<<<<< HEAD
+      Salus::YarnLock.new('yarn.lock').add_line_number(vulns)
       log(format_vulns(vulns))
       report_stdout(vulns.to_json)
       report_failure
-=======
-        Salus::YarnLock.new('yarn.lock').add_line_number(vulns)
-        log(format_vulns(vulns))
-        report_stdout(vulns.to_json)
-        report_failure
-      end
->>>>>>> d945012b
     end
 
     def version

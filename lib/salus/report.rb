require 'faraday'
require 'json'
require 'salus/formatting'
require 'salus/bugsnag'

module Salus
  class Report
    include Formatting
    include Salus::SalusBugsnag

    class ExportReportError < StandardError; end

    # FIXME(as3richa): make wrapping behaviour configurable
    WRAP = 100

    CONTENT_TYPE_FOR_FORMAT = {
      'json' => 'application/json',
      'yaml' => 'text/x-yaml',
      'txt'  => 'text/plain',
      'sarif' => 'application/json',
      'sarif_diff' => 'application/json'
    }.freeze

    SUMMARY_TABLE_HEADINGS = ['Scanner', 'Running Time', 'Required', 'Passed'].freeze

    attr_reader :builds

    def initialize(report_uris: [], builds: {}, project_name: nil, custom_info: nil, config: nil,
                   repo_path: nil, filter_sarif: nil, ignore_config_id: nil)
      @report_uris = report_uris     # where we will send this report
      @builds = builds               # build hash, could have arbitrary keys
      @project_name = project_name   # the project_name we are scanning
      @scan_reports = []             # ScanReports for each scan run
      @errors = []                   # errors from Salus execution
      @custom_info = custom_info     # some additional info to send
      @config = config               # the configuration for this run
      @running_time = nil            # overall running time for the scan; see #record
      @filter_sarif = filter_sarif   # Filter out results from this file
      @repo_path = repo_path         # path to repo
      @ignore_config_id = ignore_config_id # ignore id in salus config
    end

<<<<<<< HEAD
    # Syntatical sugar to apply report hash filters
    def apply_report_hash_filters(report_hash)
      Salus::PluginManager.apply_filter(:salus_report, :filter_report_hash, report_hash)
=======
    def apply_filters(data, method)
      @@filters.each do |filter|
        data = filter.send(method, data) if filter.respond_to?(method)
      end
      data
    end

    def apply_report_hash_filters(report_hash)
      apply_filters(report_hash, :filter_report_hash)
    end

    def apply_report_sarif_filters(sarif_json)
      apply_filters(sarif_json, :filter_report_sarif)
>>>>>>> 864f21d1
    end

    # Syntatical sugar register salus_report filters
    def self.register_filter(filter)
      Salus::PluginManager.register_filter(:salus_report, filter)
    end

    def record
      started_at = monotime
      yield
    ensure
      @running_time = (monotime - started_at).round(2)
    end

    def passed?
      @scan_reports.all? { |scan_report, required| !required || scan_report.passed? }
    end

    def add_scan_report(scan_report, required:)
      @scan_reports << [scan_report, required]
    end

    def error(hsh)
      @errors << hsh
    end

    def to_h
      scans = @scan_reports.map { |report, _required| [report.scanner_name, report.to_h] }.to_h

      report_hash = {
        version: VERSION,
        project_name: @project_name,
        passed: passed?,
        running_time: @running_time,
        scans: scans,
        errors: @errors,
        custom_info: @custom_info,
        config: @config
      }.compact

      apply_report_hash_filters(report_hash)
    end

    # Generates the text report.
    def to_s(verbose: false, wrap: WRAP, use_colors: false)
      output = "==== Salus Scan v#{VERSION}"
      output += " for #{@project_name}" unless @project_name.nil?

      # Sort scan reports required before optional, failed before passed,
      # and alphabetically by scanner name
      scan_reports = @scan_reports.sort_by do |report, required|
        [
          required ? 0 : 1,
          report.passed? ? 1 : 0,
          report.scanner_name
        ]
      end

      scan_reports.each do |report, _required|
        output += "\n\n#{report.to_s(verbose: verbose, wrap: wrap, use_colors: use_colors)}"
      end

      # Adjust the wrap by 2 because we're wrapping indented paragraphs
      indented_wrap = (wrap.nil? ? nil : wrap - INDENT_SIZE)

      if verbose
        # Dump config in particular as YAML rather than JSON, because salus
        # config files are YAML. Also, stringify the keys before serializing,
        # because the YAML module is sensitive to symbols vs strings. It's
        # annoying
        stringified_config = YAML.dump(@config.deep_stringify_keys, indentation: INDENT_SIZE)
        output += "\n\n==== Salus Configuration\n\n"
      else
        # Include some info on which configuration files were used
        stringified_config = @config[:sources][:valid].join("\n")
        output += "\n\n==== Salus Configuration Files Used:\n\n"
      end

      output += indent(wrapify(stringified_config, indented_wrap))

      if @ignore_config_id != "" && !@ignore_config_id.nil?
        output += "\n  IDs ignored in salus config:\n\t#{@ignore_config_id}"
      end

      if !@errors.empty?
        stringified_errors = JSON.pretty_generate(@errors)
        output += "\n\n==== Salus Errors\n\n"
        output += indent(wrapify(stringified_errors, indented_wrap))
      end

      output += "\n\n#{render_summary(scan_reports, use_colors: use_colors)}"
      output
    end

    def to_yaml
      YAML.dump(to_h)
    end

    def to_json
      JSON.pretty_generate(to_h)
    end

    def to_sarif(config = {})
      sarif_json = Sarif::SarifReport.new(@scan_reports, config).to_sarif
      # We will validate to ensure the applied filter
      # doesn't produce any invalid SARIF
      Sarif::SarifReport.validate_sarif(apply_report_sarif_filters(sarif_json))
    rescue StandardError => e
      bugsnag_notify(e.class.to_s + " " + e.message + "\nBuild Info:" + @builds.to_s)
    end

    def to_sarif_diff
      diff_report = {}
      curr_sarif_data = JSON.parse(to_sarif)
      filter_sarif_file = File.join(@repo_path, @filter_sarif)
      filter_sarif_data = JSON.parse(File.read(filter_sarif_file))
      curr_sarif_results = get_sarif_results(curr_sarif_data)
      filter_sarif_results = get_sarif_results(filter_sarif_data)
      diff = (curr_sarif_results - filter_sarif_results).to_a

      diff_report['report_type'] = 'salus_sarif_diff'
      diff_report['filtered_results'] = diff
      diff_report['builds'] = to_h[:config][:builds]
      JSON.pretty_generate(diff_report)
    end

    def get_sarif_results(sarif_data)
      sarif_results = Set.new
      sarif_data["runs"].each do |run|
        scanner_name = run['tool']['driver']['name']
        run["results"].each do |result|
          # delete ruleIndex because the vulnerabilities of two scans may be
          # same but ordered differently
          result.delete('ruleIndex')
          result['scanner_name'] = scanner_name
          sarif_results.add(result)
        end
      end
      sarif_results
    end

    def publish_report(directive)
      # First create the string for the report.
      uri = directive['uri']
      verbose = directive['verbose'] || false
      # Now send this string to its destination.
      report_string = case directive['format']
                      when 'txt' then to_s(verbose: verbose)
                      when 'json' then to_json
                      when 'yaml' then to_yaml
                      when 'sarif' then to_sarif(directive['sarif_options'] || {})
                      when 'sarif_diff' then to_sarif_diff
                      else
                        raise ExportReportError, "unknown report format #{directive['format']}"
                      end
      if Salus::Config::REMOTE_URI_SCHEME_REGEX.match?(URI(uri).scheme)
        send_report(uri, report_body(directive), directive['format'])
      else
        # must remove the file:// schema portion of the uri.
        uri_object = URI(uri)
        file_path = "#{uri_object.host}#{uri_object.path}"
        if !safe_local_report_path?(file_path)
          bad_path_msg = "Local report uri #{file_path} should be relative to repo path and " \
                         "cannot have invalid chars"
          raise StandardError, bad_path_msg
        end
        write_report_to_file(file_path, report_string)
      end
    end

    def export_report
      @report_uris.each do |directive|
        publish_report(directive)
      rescue StandardError => e
        raise e if ENV['RUNNING_SALUS_TESTS']

        puts "Could not send Salus report: (#{e.class}: #{e.message})"
        e = "Could not send Salus report. Exception: #{e}, Build info: #{builds}"
        bugsnag_notify(e)
      end
    end

    def x_scanner_type(format)
      if format == 'sarif_diff'
        "salus_sarif_diff"
      else
        "salus"
      end
    end

    def safe_local_report_path?(path)
      return true if @repo_path.nil?

      path = Pathname.new(File.expand_path(path)).cleanpath.to_s
      rpath = File.expand_path(@repo_path)

      if !path.start_with?(rpath + "/") || path.include?("/.")
        # the 2nd condition covers like abcd/.hidden_file or abcd/..filename
        # which cleanpath does not do anything about
        return false
      end

      true
    end

    private

    def render_summary(sorted_scan_reports, use_colors:)
      table = sorted_scan_reports.map do |scan_report, required|
        color =
          if scan_report.passed?
            :green
          elsif !required
            :yellow
          else
            :red
          end

        row = [
          scan_report.scanner_name,
          "#{scan_report.running_time}s",
          required ? 'yes' : 'no',
          scan_report.passed? ? 'yes' : 'no'
        ]

        row = row.map { |string| colorize(string, color) } if use_colors
        row
      end

      stringified_table = tabulate(SUMMARY_TABLE_HEADINGS, table)

      status = passed? ? 'PASSED' : 'FAILED'
      status = colorize(status, (passed? ? :green : :red)) if use_colors

      summary = "Overall scan status: #{status}"
      summary += " in #{@running_time}s" unless @running_time.nil?
      summary += "\n\n#{stringified_table}"

      summary
    end

    def write_report_to_file(report_file_path, report_string)
      File.open(report_file_path, 'w') { |file| file.write(report_string) }
    rescue SystemCallError => e
      raise ExportReportError,
            "Cannot write file #{report_file_path} - #{e.class}: #{e.message}"
    end

    def send_report(remote_uri, data, format)
      response = Faraday.post do |req|
        req.url remote_uri
        req.headers['Content-Type'] = CONTENT_TYPE_FOR_FORMAT[format]
        req.headers['X-Scanner'] = x_scanner_type(format)
        req.body = data
      end

      unless response.success?
        raise ExportReportError,
              "POST of Salus report to #{remote_uri} had response status #{response.status}."
      end
    end

    def report_body_hash(config, data)
      return data unless config&.key?('post')

      body_hash = config['post']['additional_params'] || {}
      return body_hash unless config['post']['salus_report_param_name']

      body_hash[config['post']['salus_report_param_name']] = data
      body_hash
    end

    def report_body(config)
      verbose = config['verbose']
      return report_body_hash(config, to_s(verbose: verbose)).to_s if config['format'] == 'txt'

      body = report_body_hash(config, JSON.parse(to_json)) if config['format'] == 'json'
      if config['format'] == 'sarif'
        body = report_body_hash(config, JSON.parse(to_sarif(config['sarif_options'] || {})))
      end
      body = report_body_hash(config, JSON.parse(to_sarif_diff)) if config['format'] == 'sarif_diff'
      return JSON.pretty_generate(body) if %w[json sarif sarif_diff].include?(config['format'])

      return YAML.dump(report_body_hash(config, to_h)) if config['format'] == 'yaml'

      raise ExportReportError, "unknown report format #{directive['format']}"
    end

    def monotime
      # Measure elapsed time with a monotonic clock in order to be resilient
      # to changes in server time
      Process.clock_gettime(Process::CLOCK_MONOTONIC)
    end
  end
end<|MERGE_RESOLUTION|>--- conflicted
+++ resolved
@@ -40,25 +40,12 @@
       @ignore_config_id = ignore_config_id # ignore id in salus config
     end
 
-<<<<<<< HEAD
     # Syntatical sugar to apply report hash filters
     def apply_report_hash_filters(report_hash)
       Salus::PluginManager.apply_filter(:salus_report, :filter_report_hash, report_hash)
-=======
-    def apply_filters(data, method)
-      @@filters.each do |filter|
-        data = filter.send(method, data) if filter.respond_to?(method)
-      end
-      data
-    end
-
-    def apply_report_hash_filters(report_hash)
-      apply_filters(report_hash, :filter_report_hash)
-    end
 
     def apply_report_sarif_filters(sarif_json)
-      apply_filters(sarif_json, :filter_report_sarif)
->>>>>>> 864f21d1
+      Salus::PluginManager.apply_filter(:salus_report, :filter_report_sarif, sarif_jso)
     end
 
     # Syntatical sugar register salus_report filters

require 'safe_yaml'
require 'set'

module Salus
  class Config
    # Salus configuration can come from:
    #   - a local salus.yaml file
    #   - a GET to a URI given as a command line arg or envar which returns a YAML file string.
    #
    # The URI format can help security teams update enforced scans or the latest
    # configuration in a centralized manner across all services in their organization.

    include Salus::SalusBugsnag

    attr_reader :project_name,
                :custom_info,
                :report_uris,
                :builds,
                :enforced_scanners,
                :scanner_configs

    attr_accessor :active_scanners

    ABSTRACT_SCANNERS = %i[Base NodeAudit LanguageVersion].freeze

<<<<<<< HEAD
    # Dynamically get all Scanner classes
    scanners = Salus::Scanners.constants
      .reject { |klass| ABSTRACT_SCANNERS.include?(klass) }
      .map { |klass| [klass.to_s, Salus::Scanners.const_get(klass)] }

=======
>>>>>>> 95b38b2d
    # Dynamically get all Scanners for language version checking
    LANGUAGE_VERSION_SCANNERS = Salus::Scanners::LanguageVersion.constants
      .reject { |klass| ABSTRACT_SCANNERS.include?(klass) }
      .map { |klass| [klass.to_s, Salus::Scanners::LanguageVersion.const_get(klass)] }

<<<<<<< HEAD
    SCANNERS = (scanners + LANGUAGE_VERSION_SCANNERS).sort.to_h.freeze
=======
    # Dynamically get all other Scanner classes
    OTHER_SCANNERS = Salus::Scanners.constants
      .reject { |klass| ABSTRACT_SCANNERS.include?(klass) }
      .map { |klass| [klass.to_s, Salus::Scanners.const_get(klass)] }

    SCANNERS = (LANGUAGE_VERSION_SCANNERS + OTHER_SCANNERS).sort.to_h.freeze
>>>>>>> 95b38b2d

    # This is the base configuration file, and we merge all other configuration
    # provided into this file to create one final configuration.
    DEFAULT_CONFIG = YAML.load_file(
      File.join(File.dirname(__FILE__), '../../salus-default.yaml'),
      safe: true
    ).freeze

    DEFAULT_SCANNER_CONFIG = {
      'pass_on_raise' => false, # strong default - if a scanner raises, it counts as failure.
      'scanner_timeout_s' => 0 # Scanner can run indefinitely if a max lifespan isn't provided
    }.freeze

    LOCAL_FILE_SCHEME_REGEX = /\Afile\z/.freeze # like file://foobar
    REMOTE_URI_SCHEME_REGEX = /\Ahttps?\z/.freeze
    REPORT_FORMATS = %w[txt json yaml sarif].freeze

    def initialize(configuration_files = [], ignore_ids = [])
      # Merge default and custom configuration files.
      # The later files in the array take superiority by overwriting configuration already
      # defined in the earlier files in the array (DEFAULT_CONFIG is the first such file/object).
      final_config = DEFAULT_CONFIG.dup
      configuration_files.each do |file|
        file_content = YAML.safe_load(file)
        if file_content.is_a?(Hash)
          filtered_data = filter_ignored_ids(file_content, ignore_ids)
        else
          msg = "file_content #{file_content.inspect} is not a hash"
          bugsnag_notify(msg)
          filtered_data = {}
        end
        final_config.deep_merge!(filtered_data)
      end

      # Check if any of the values are actually pointing to envars.
      final_config = fetch_envars(final_config)

      # Apply any config filters the user has defined
      final_config = apply_config_filters(final_config)
      # Parse and store configuration.
      @active_scanners = all_none_some(SCANNERS.keys, final_config['active_scanners'])
      @enforced_scanners = all_none_some(SCANNERS.keys, final_config['enforced_scanners'])
      @scanner_configs   = final_config['scanner_configs'] || {}
      @project_name      = final_config['project_name']&.to_s
      @custom_info       = final_config['custom_info']
      @report_uris       = final_config['reports'] || []
      @builds            = final_config['builds'] || {}

      if !valid_name?(@project_name)
        bad_name_msg = "project name #{@project_name} cannot contain spaces or ;"
        raise StandardError, bad_name_msg
      end

      apply_default_scanner_config!
      apply_node_audit_patch!
    end

    # Syntatical sugar to apply salus config filters
    def apply_config_filters(config_hash)
      Salus::PluginManager.apply_filter(:salus_config, :filter_config, config_hash)
    end

    # Syntatical sugar register salus_config filters
    def self.register_filter(filter)
      Salus::PluginManager.register_filter(:salus_config, filter)
    end

    def valid_name?(name)
      return true if name.nil?

      name.count("[\s;]").zero?
    end

    def scanner_active?(scanner_class)
      @active_scanners.include?(scanner_class.to_s)
    end

    def scanner_enforced?(scanner_class)
      @enforced_scanners.include?(scanner_class.to_s)
    end

    def to_h
      {
        active_scanners: @active_scanners.to_a.sort,
        enforced_scanners: @enforced_scanners.to_a.sort,
        scanner_configs: @scanner_configs,
        project_name: @project_name,
        custom_info: @custom_info,
        report_uris: @report_uris,
        builds: @builds
      }.compact
    end

    private

    def filter_ignored_ids(config_data, ignore_ids)
      ignore_ids.each do |ignore_id| # Ex. reports:uri_1
        info = ignore_id.split(':')
        key = info[0] # "reports" in "reports:uri_1"
        id = info[1]  # "uri_1" in "reports:uri_1"
        if config_data[key]&.is_a?(Array)
          config_data[key].each do |data|
            config_data[key].delete(data) if data.is_a?(Hash) && data["id"] == id
          end
        end
      end

      config_data
    end

    def apply_node_audit_patch!
      # To allow for backwards compatability and easy switching between node package managers,
      # We will remap any NPMAudit and YarnAudit scanner connfigs to NodeAudit.
      return if %w[NodeAudit NPMAudit YarnAudit].map { |k| @scanner_configs.key?(k) }.none?

      # Make a fully merged config hash for NodeAudit.
      @scanner_configs['NodeAudit'] ||= {}
      @scanner_configs['NodeAudit'].deep_merge!(@scanner_configs['NPMAudit'] || {}) do |_k, v1, v2|
        v1.is_a?(Array) && v2.is_a?(Array) ? (v1 + v2).uniq : v2
      end
      @scanner_configs['NodeAudit'].deep_merge!(@scanner_configs['YarnAudit'] || {}) do |_k, v1, v2|
        v1.is_a?(Array) && v2.is_a?(Array) ? (v1 + v2).uniq : v2
      end

      # Copy over the config to the relevant scanners to ensure they all inherit it.
      @scanner_configs['NPMAudit'] = @scanner_configs['NodeAudit']
      @scanner_configs['YarnAudit'] = @scanner_configs['NodeAudit']
    end

    # Applies default scanner config for anything not already defined.
    def apply_default_scanner_config!
      SCANNERS.each_key do |scanner|
        @scanner_configs[scanner] ||= {}
        if @scanner_configs[scanner].is_a? Array
          bugsnag_notify("@scanner_configs[scanner] is Array: #{@scanner_configs[scanner].inspect}")
        end
        @scanner_configs[scanner] = DEFAULT_SCANNER_CONFIG
          .dup
          .deep_merge!(@scanner_configs[scanner])
      end
    end

    def fetch_envars(config_hash)
      return config_hash if ENV['RUNNING_SALUS_TESTS']

      # Get the configuration back into string format
      config_string = YAML.dump(config_hash)

      # Check for references to envars.
      envar_refs = config_string.scan(/\{\{([_a-zA-Z0-9]+)\}\}/).flatten

      # Replace all references to envars.
      envar_refs.each do |envar_name|
        config_string.gsub!("{{#{envar_name}}}", ENV[envar_name]) if ENV[envar_name]
      end

      # Return the config object.
      YAML.safe_load(config_string)
    end

    def all_none_some(superset, subset)
      if subset == 'all'
        Set.new(superset) # entire set
      elsif subset == 'none'
        Set.new           # empty set
      elsif subset.is_a?(Array)
        Set.new(subset)   # subset
      else
        raise ArgumentError
      end
    end
  end
end<|MERGE_RESOLUTION|>--- conflicted
+++ resolved
@@ -23,29 +23,17 @@
 
     ABSTRACT_SCANNERS = %i[Base NodeAudit LanguageVersion].freeze
 
-<<<<<<< HEAD
-    # Dynamically get all Scanner classes
-    scanners = Salus::Scanners.constants
-      .reject { |klass| ABSTRACT_SCANNERS.include?(klass) }
-      .map { |klass| [klass.to_s, Salus::Scanners.const_get(klass)] }
-
-=======
->>>>>>> 95b38b2d
     # Dynamically get all Scanners for language version checking
     LANGUAGE_VERSION_SCANNERS = Salus::Scanners::LanguageVersion.constants
       .reject { |klass| ABSTRACT_SCANNERS.include?(klass) }
       .map { |klass| [klass.to_s, Salus::Scanners::LanguageVersion.const_get(klass)] }
 
-<<<<<<< HEAD
-    SCANNERS = (scanners + LANGUAGE_VERSION_SCANNERS).sort.to_h.freeze
-=======
     # Dynamically get all other Scanner classes
     OTHER_SCANNERS = Salus::Scanners.constants
       .reject { |klass| ABSTRACT_SCANNERS.include?(klass) }
       .map { |klass| [klass.to_s, Salus::Scanners.const_get(klass)] }
 
     SCANNERS = (LANGUAGE_VERSION_SCANNERS + OTHER_SCANNERS).sort.to_h.freeze
->>>>>>> 95b38b2d
 
     # This is the base configuration file, and we merge all other configuration
     # provided into this file to create one final configuration.

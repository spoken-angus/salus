{
  "version": "2.17.2",
  "passed": true,
  "running_time": 0.0,
  "scans": {
    "PatternSearch": {
      "scanner_name": "PatternSearch",
      "version": "0.9.0",
      "passed": true,
      "running_time": 0.0,
      "warn": {
      },
      "info": {
        "hits": [
          {
            "regex": "placeholder",
            "forbidden": false,
            "required": false,
            "msg": "",
            "hit": "README.md:1:# placeholder"
          }
        ],
        "misses": [
        ]
      },
      "errors": [

      ]
    }
  },
  "errors": [

  ],
  "config": {
    "active_scanners": [
      "PatternSearch"
    ],
    "enforced_scanners": [
      "PatternSearch"
    ],
    "scanner_configs": {
      "PatternSearch": {
        "pass_on_raise": false,
        "scanner_timeout_s": 0,
        "exclude_extension": [
          "json",
          "yaml"
        ],
        "matches": [
          {
            "regex": "placeholder",
            "forbidden": false,
            "required": false,
            "message": ""
          }
        ]
      },
      "Bandit": {
        "pass_on_raise": false,
        "scanner_timeout_s": 0
      },
      "Brakeman": {
        "pass_on_raise": false,
        "scanner_timeout_s": 0
      },
      "BundleAudit": {
        "pass_on_raise": false,
        "scanner_timeout_s": 0
      },
      "CargoAudit": {
        "pass_on_raise": false,
        "scanner_timeout_s": 0
      },
      "GoOSV": {
        "pass_on_raise": false,
        "scanner_timeout_s": 0
      },
      "GoVersionScanner": {
        "pass_on_raise": false,
        "scanner_timeout_s": 0
      },
      "Gosec": {
        "pass_on_raise": false,
        "scanner_timeout_s": 0
      },
<<<<<<< HEAD
      "GradleOSV": {
=======
      "MavenOSV" :{
>>>>>>> 94de580b
        "pass_on_raise": false,
        "scanner_timeout_s": 0
      },
      "NPMAudit": {
        "pass_on_raise": false,
        "scanner_timeout_s": 0
      },
      "NPMPackageScanner": {
        "pass_on_raise": false,
        "scanner_timeout_s": 0
      },
      "RepoNotEmpty": {
        "pass_on_raise": false,
        "scanner_timeout_s": 0
      },
      "ReportGradleDeps": {
        "pass_on_raise": false,
        "scanner_timeout_s": 0
      },
      "ReportGoDep": {
        "pass_on_raise": false,
        "scanner_timeout_s": 0
      },
      "ReportNodeModules": {
        "pass_on_raise": false,
        "scanner_timeout_s": 0
      },
      "ReportPodfileLock": {
        "pass_on_raise": false,
        "scanner_timeout_s": 0
      },
      "ReportPomXml": {
        "pass_on_raise": false,
        "scanner_timeout_s": 0
      },
      "ReportPythonModules": {
        "pass_on_raise": false,
        "scanner_timeout_s": 0
      },
      "ReportRubyGems": {
        "pass_on_raise": false,
        "scanner_timeout_s": 0
      },
      "ReportRustCrates": {
        "pass_on_raise": false,
        "scanner_timeout_s": 0
      },
      "ReportSwiftDeps": {
        "pass_on_raise": false,
        "scanner_timeout_s": 0
      },
      "RubyVersionScanner": {
        "pass_on_raise": false,
        "scanner_timeout_s": 0
      },
      "Semgrep": {
        "pass_on_raise": false,
        "scanner_timeout_s": 0
      },
      "YarnAudit": {
        "pass_on_raise": false,
        "scanner_timeout_s": 0
      },
      "NodeAudit": {
        "pass_on_raise": false,
        "scanner_timeout_s": 0
      }
    },
    "report_uris": [
      {
        "uri": "file://./repo/reports/salus_report.json",
        "format": "json"
      }
    ],
    "builds": {
    },
    "sources": {
      "configured": [
        "file:///salus.yaml"
      ],
      "valid": [
        "file:///salus.yaml"
      ]
    }
  }
}<|MERGE_RESOLUTION|>--- conflicted
+++ resolved
@@ -83,11 +83,11 @@
         "pass_on_raise": false,
         "scanner_timeout_s": 0
       },
-<<<<<<< HEAD
       "GradleOSV": {
-=======
+        "pass_on_raise": false,
+        "scanner_timeout_s": 0
+      },
       "MavenOSV" :{
->>>>>>> 94de580b
         "pass_on_raise": false,
         "scanner_timeout_s": 0
       },

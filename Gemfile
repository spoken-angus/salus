--- conflicted
+++ resolved
@@ -10,11 +10,7 @@
 gem 'deepsort', '~> 0.4.5'
 gem 'faraday', '~> 1.3'
 gem 'github-linguist', '~> 7.13.0'
-<<<<<<< HEAD
-gem 'nokogiri', '~> 1.13.3'
-=======
 gem 'nokogiri', '~> 1.13.2'
->>>>>>> 676f3aef
 gem 'parser', '~> 3.0.0'
 gem 'rgl', '~> 0.5.7'
 gem 'rubyzip', '~> 2.3.2'
